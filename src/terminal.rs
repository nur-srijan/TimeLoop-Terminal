--- conflicted
+++ resolved
@@ -1,18 +1,14 @@
 use std::process::{Command, Stdio};
 use std::io::{self, Write};
 use std::path::PathBuf;
-<<<<<<< HEAD
 use std::collections::VecDeque;
+use std::sync::{Arc, Mutex};
 use crossterm::{
     terminal::disable_raw_mode,
     style::{Color, SetForegroundColor, ResetColor},
     ExecutableCommand,
+    event::{self, Event as CEvent, KeyCode, KeyEvent},
 };
-=======
-use std::sync::{Arc, Mutex};
-use crossterm::terminal::{disable_raw_mode, enable_raw_mode};
-use crossterm::event::{self, Event as CEvent, KeyCode, KeyEvent};
->>>>>>> df2c1615
 use tokio::task::JoinHandle;
 use crate::{EventRecorder, TimeLoopError, FileChangeType};
 use crate::file_watcher::FileWatcher;
@@ -41,17 +37,6 @@
 
     /// Start file watching for the current directory
     pub(crate) async fn start_file_watching(&mut self) -> crate::Result<()> {
-<<<<<<< HEAD
-        let _current_dir = PathBuf::from(&self.working_directory);
-        
-        // In-memory storage doesn't have database conflicts, but we'll keep file watching disabled for now
-        // TODO: Re-implement file watching with in-memory storage
-        let mut stdout = io::stdout();
-        stdout.execute(SetForegroundColor(Color::Green))?;
-        print!("📁 ");
-        stdout.execute(ResetColor)?;
-        println!("File watching started for: {}", self.working_directory);
-=======
         let watch_path = PathBuf::from(&self.working_directory);
         let recorder = self.event_recorder.clone();
         println!("📁 File watching started for: {}", self.working_directory);
@@ -90,7 +75,6 @@
         });
 
         self.file_watcher_handle = Some(handle);
->>>>>>> df2c1615
         Ok(())
     }
 
@@ -121,7 +105,6 @@
             eprintln!("Warning: Could not start file watching: {}", e);
         }
         
-<<<<<<< HEAD
         // Print welcome message with styling
         let mut stdout = io::stdout();
         stdout.execute(SetForegroundColor(Color::Cyan))?;
@@ -260,57 +243,6 @@
                     let output = self.execute_external_command(input).await?;
                     self.event_recorder.record_command(input, &output.output, output.exit_code, &self.working_directory)?;
                 }
-=======
-        println!("TimeLoop Terminal - Raw Mode (type commands and press Enter). Type 'exit' to quit.");
-
-        let mut input_buffer = String::new();
-        let result = loop {
-            // Poll for events
-            if event::poll(std::time::Duration::from_millis(200))? {
-                match event::read()? {
-                    CEvent::Key(KeyEvent { code, .. }) => {
-                        match code {
-                            KeyCode::Char(c) => {
-                                input_buffer.push(c);
-                                if let Ok(mut guard) = self.event_recorder.lock() {
-                                    guard.record_key_press(&c.to_string())?;
-                                }
-                                print!("{}", c);
-                                io::stdout().flush()?;
-                            }
-                            KeyCode::Backspace => {
-                                input_buffer.pop();
-                                print!("\u{8} \u{8}");
-                                io::stdout().flush()?;
-                            }
-                            KeyCode::Enter => {
-                                println!();
-                                let cmd = input_buffer.trim().to_string();
-                                if cmd == "exit" || cmd == "quit" {
-                                    println!("👋 Goodbye!");
-                                    break Ok(());
-                                }
-                                let output = self.execute_external_command(&cmd).await?;
-                                if let Ok(mut guard) = self.event_recorder.lock() {
-                                    guard.record_command(&cmd, &output.output, output.exit_code, &self.working_directory)?;
-                                }
-                                input_buffer.clear();
-                                print!("> ");
-                                io::stdout().flush()?;
-                            }
-                            _ => {}
-                        }
-                    }
-                    CEvent::Resize(w, h) => {
-                        if let Ok(mut guard) = self.event_recorder.lock() {
-                            guard.record_terminal_state((0, 0), (w, h))?;
-                        }
-                    }
-                    _ => {}
-                }
-            } else {
-                // Periodic tasks can go here
->>>>>>> df2c1615
             }
         };
         
